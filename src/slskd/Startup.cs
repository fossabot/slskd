// <copyright file="Startup.cs" company="slskd Team">
//     Copyright (c) slskd Team. All rights reserved.
//
//     This program is free software: you can redistribute it and/or modify
//     it under the terms of the GNU Affero General Public License as published
//     by the Free Software Foundation, either version 3 of the License, or
//     (at your option) any later version.
//
//     This program is distributed in the hope that it will be useful,
//     but WITHOUT ANY WARRANTY; without even the implied warranty of
//     MERCHANTABILITY or FITNESS FOR A PARTICULAR PURPOSE.  See the
//     GNU Affero General Public License for more details.
//
//     You should have received a copy of the GNU Affero General Public License
//     along with this program.  If not, see https://www.gnu.org/licenses/.
// </copyright>

namespace slskd
{
    using System;
    using System.Collections.Concurrent;
    using System.Collections.Generic;
    using System.IO;
    using System.Linq;
    using System.Net;
    using System.Text.Json;
    using System.Text.Json.Serialization;
    using System.Threading;
    using System.Threading.Tasks;
    using Microsoft.AspNetCore.Authentication.JwtBearer;
    using Microsoft.AspNetCore.Builder;
    using Microsoft.AspNetCore.Mvc.ApiExplorer;
    using Microsoft.EntityFrameworkCore;
    using Microsoft.Extensions.Caching.Memory;
    using Microsoft.Extensions.Configuration;
    using Microsoft.Extensions.DependencyInjection;
    using Microsoft.Extensions.FileProviders;
    using Microsoft.IdentityModel.Tokens;
    using Microsoft.OpenApi.Models;
    using Prometheus;
    using Prometheus.SystemMetrics;
    using Serilog;
    using Serilog.Events;
    using slskd.API.Authentication;
    using slskd.Browsing;
    using slskd.Identity;
    using slskd.Messaging;
    using slskd.Persistence;
    using slskd.Searching;
    using slskd.Security;
    using slskd.Transfers;
    using Soulseek;
    using Soulseek.Diagnostics;

    /// <summary>
    ///     ASP.NET Startup.
    /// </summary>
    public class Startup
    {
<<<<<<< HEAD
        private static readonly string XmlDocFile = Path.Combine(AppContext.BaseDirectory, "etc", Program.AppName + ".xml");
        private static readonly string DatabaseFile = Path.Combine(AppContext.BaseDirectory, "data", Program.AppName + ".db");

=======
>>>>>>> af1bdbcd
        private static readonly int MaxReconnectAttempts = 3;
        private static int currentReconnectAttempts = 0;

        /// <summary>
        ///     Initializes a new instance of the <see cref="Startup"/> class.
        /// </summary>
        /// <param name="configuration">The application configuration.</param>
        public Startup(IConfiguration configuration)
        {
            Configuration = configuration;

            Options = new Options();
            Configuration.GetSection(Program.AppName).Bind(Options, (o) =>
            {
                o.BindNonPublicProperties = true;
            });

            SharedFileCache = new SharedFileCache(Options.Directories.Shared, 3600000);

            UrlBase = Options.Web.UrlBase;
            UrlBase = UrlBase.StartsWith("/") ? UrlBase : "/" + UrlBase;

            ContentPath = Path.GetFullPath(Options.Web.ContentPath);

            JwtSigningKey = new SymmetricSecurityKey(Pbkdf2.GetKey(Options.Web.Authentication.Jwt.Key));
        }

        private SoulseekClient Client { get; set; }
        private IConfiguration Configuration { get; }
        private string ContentPath { get; set; }
        private SymmetricSecurityKey JwtSigningKey { get; set; }
        private ConcurrentDictionary<string, ILogger> Loggers { get; } = new ConcurrentDictionary<string, ILogger>();
        private Options Options { get; }
        private ISharedFileCache SharedFileCache { get; set; }
        private string UrlBase { get; set; }

        /// <summary>
        ///     Configure services.
        /// </summary>
        /// <param name="services">The service collection.</param>
        public void ConfigureServices(IServiceCollection services)
        {
            var logger = Log.ForContext<Startup>();

            services.AddOptions<Options>()
                .Bind(Configuration.GetSection(Program.AppName), o => { o.BindNonPublicProperties = true; });

            services.AddCors(options => options.AddPolicy("AllowAll", builder => builder.AllowAnyOrigin().AllowAnyMethod().AllowAnyHeader()));

            services.AddSingleton(JwtSigningKey);

            if (!Options.Web.Authentication.Disable)
            {
                services.AddAuthentication(JwtBearerDefaults.AuthenticationScheme)
                    .AddJwtBearer(options =>
                    {
                        options.TokenValidationParameters = new TokenValidationParameters
                        {
                            ClockSkew = TimeSpan.FromMinutes(5),
                            RequireSignedTokens = true,
                            RequireExpirationTime = true,
                            ValidateLifetime = true,
                            ValidIssuer = Program.AppName,
                            ValidateIssuer = true,
                            ValidateAudience = false,
                            IssuerSigningKey = JwtSigningKey,
                            ValidateIssuerSigningKey = true,
                        };
                    });
            }
            else
            {
                logger.Warning("Authentication of web requests is DISABLED");

                services.AddAuthentication(PassthroughAuthentication.AuthenticationScheme)
                    .AddScheme<PassthroughAuthenticationOptions, PassthroughAuthenticationHandler>(PassthroughAuthentication.AuthenticationScheme, options =>
                    {
                        options.Username = "Anonymous";
                        options.Role = Role.Administrator;
                    });
            }

            services.AddRouting(options => options.LowercaseUrls = true);
            services.AddControllers().AddJsonOptions(options =>
            {
                options.JsonSerializerOptions.Converters.Add(new IPAddressConverter());
                options.JsonSerializerOptions.Converters.Add(new JsonStringEnumConverter());
                options.JsonSerializerOptions.IgnoreNullValues = true;
            });

            services.AddHealthChecks();

            services.AddApiVersioning(options => options.ReportApiVersions = true);
            services.AddVersionedApiExplorer(options =>
            {
                options.GroupNameFormat = "'v'VVV";
                options.SubstituteApiVersionInUrl = true;
            });

            if (Options.Feature.Swagger)
            {
                services.AddSwaggerGen(options =>
                {
                    options.DescribeAllParametersInCamelCase();
                    options.SwaggerDoc(
                        "v0",
                        new OpenApiInfo
                        {
                            Title = Program.AppName,
                            Version = "v0",
                        });

                    if (System.IO.File.Exists(Program.DefaultXmlDocumentaitonFile))
                    {
                        options.IncludeXmlComments(Program.DefaultXmlDocumentaitonFile);
                    }
                    else
                    {
                        logger.Warning($"Unable to find XML documentation in {Program.DefaultXmlDocumentaitonFile}, Swagger will not include metadata");
                    }
                });
            }

            if (Options.Feature.Prometheus)
            {
                services.AddSystemMetrics();
            }

            services.AddDbContextFactory<AppDbContext>(options =>
            {
                System.IO.Directory.CreateDirectory(Path.GetDirectoryName(DatabaseFile));
                options.UseSqlite($"Data Source={DatabaseFile}");
            });

            services.AddTransient(p => p.GetRequiredService<IDbContextFactory<AppDbContext>>().CreateDbContext());

            services.AddSingleton<ISoulseekClient, SoulseekClient>(serviceProvider => Client);
            services.AddSingleton<ITransferTracker, TransferTracker>();
            services.AddSingleton<ISearchTracker, SearchTracker>();
            services.AddSingleton<IBrowseTracker, BrowseTracker>();
            services.AddSingleton<IConversationTracker, ConversationTracker>();
            services.AddSingleton<IRoomTracker, RoomTracker>(_ => new RoomTracker(messageLimit: 250));
        }

        /// <summary>
        ///     Configure middleware.
        /// </summary>
        /// <param name="app">The application builder.</param>
        /// <param name="provider">The api version description provider.</param>
        /// <param name="tracker">The transfer tracker.</param>
        /// <param name="browseTracker">The browse tracker.</param>
        /// <param name="conversationTracker">The conversation tracker.</param>
        /// <param name="roomTracker">The room tracker.</param>
        public void Configure(
            IApplicationBuilder app,
            IApiVersionDescriptionProvider provider,
            ITransferTracker tracker,
            IBrowseTracker browseTracker,
            IConversationTracker conversationTracker,
            IRoomTracker roomTracker,
            AppDbContext context)
        {
            var logger = Log.ForContext<Startup>();

            app.UseCors("AllowAll");

            if (Options.Web.Https.Force)
            {
                app.UseHttpsRedirection();
                app.UseHsts();

                logger.Information($"Forcing HTTP requests to HTTPS");
            }

            // allow users to specify a custom path base, for use behind a reverse proxy
            app.UsePathBase(UrlBase);
            logger.Information("Using base url {UrlBase}", UrlBase);

            // remove any errant double forward slashes which may have been introduced by manipulating the path base
            app.Use(async (context, next) =>
            {
                var path = context.Request.Path.ToString();

                if (path.StartsWith("//"))
                {
                    context.Request.Path = new string(path.Skip(1).ToArray());
                }

                await next();
            });

            FileServerOptions fileServerOptions = default;

            if (!System.IO.Directory.Exists(ContentPath))
            {
                logger.Warning($"Static content disabled; cannot find content path '{ContentPath}'");
            }
            else
            {
                fileServerOptions = new FileServerOptions
                {
                    FileProvider = new PhysicalFileProvider(ContentPath),
                    RequestPath = string.Empty,
                    EnableDirectoryBrowsing = false,
                    EnableDefaultFiles = true,
                };

                app.UseFileServer(fileServerOptions);
                logger.Information("Serving static content from {ContentPath}", ContentPath);
            }

            app.UseSerilogRequestLogging();

            if (Options.Feature.Prometheus)
            {
                app.UseHttpMetrics();
                logger.Information("Publishing Prometheus metrics to /metrics");
            }

            app.UseAuthentication();

            app.UseRouting();
            app.UseAuthorization();
            app.UseEndpoints(endpoints =>
            {
                endpoints.MapControllers();
                endpoints.MapHealthChecks("/health");

                if (Options.Feature.Prometheus)
                {
                    endpoints.MapMetrics();
                }
            });

            if (Options.Feature.Swagger)
            {
                app.UseSwagger();
                app.UseSwaggerUI(options => provider.ApiVersionDescriptions.ToList()
                    .ForEach(description => options.SwaggerEndpoint($"/swagger/{description.GroupName}/swagger.json", description.GroupName)));

                logger.Information("Publishing Swagger documentation to /swagger");
            }

            // if we made it this far and the route still wasn't matched, return the index unless it's an api route. this is
            // required so that SPA routing (React Router, etc) can work properly
            app.Use(async (context, next) =>
            {
                // exclude API routes which are not matched or return a 404
                if (!context.Request.Path.StartsWithSegments("/api"))
                {
                    context.Request.Path = "/";
                }

                await next();
            });

            // finally, hit the fileserver again. if the path was modified to return the index above, the index document will be
            // returned. otherwise it will throw a final 404 back to the client.
            if (System.IO.Directory.Exists(ContentPath))
            {
                app.UseFileServer(fileServerOptions);
            }

            context.Database.EnsureCreated();

            // ---------------------------------------------------------------------------------------------------------------------------------------------
            // begin SoulseekClient implementation
            // ---------------------------------------------------------------------------------------------------------------------------------------------
            var connectionOptions = new ConnectionOptions(
                readBufferSize: Options.Soulseek.Connection.Buffer.Read,
                writeBufferSize: Options.Soulseek.Connection.Buffer.Write,
                connectTimeout: Options.Soulseek.Connection.Timeout.Connect,
                inactivityTimeout: Options.Soulseek.Connection.Timeout.Inactivity);

            var defaults = new SoulseekClientOptions();

            // create options for the client. see the implementation of Func<> and Action<> options for detailed info.
            var clientOptions = new SoulseekClientOptions(
                listenPort: Options.Soulseek.ListenPort,
                enableListener: true,
                userEndPointCache: new UserEndPointCache(),
                distributedChildLimit: Options.Soulseek.DistributedNetwork.ChildLimit,
                enableDistributedNetwork: !Options.Soulseek.DistributedNetwork.Disabled,
                minimumDiagnosticLevel: Options.Soulseek.DiagnosticLevel,
                autoAcknowledgePrivateMessages: false,
                acceptPrivateRoomInvitations: true,
                serverConnectionOptions: connectionOptions,
                peerConnectionOptions: connectionOptions,
                transferConnectionOptions: connectionOptions,
                userInfoResponseResolver: UserInfoResponseResolver,
                browseResponseResolver: BrowseResponseResolver,
                directoryContentsResponseResolver: DirectoryContentsResponseResolver,
                enqueueDownloadAction: (username, endpoint, filename) => EnqueueDownloadAction(username, endpoint, filename, tracker),
                searchResponseResolver: SearchResponseResolver);

            var username = Options.Soulseek.Username;
            var password = Options.Soulseek.Password;

            if (string.IsNullOrEmpty(username) || string.IsNullOrEmpty(password))
            {
                throw new ArgumentException("Soulseek credentials are not configured");
            }

            Client = new SoulseekClient(options: clientOptions);

            // bind the DiagnosticGenerated event so we can trap and display diagnostic messages. this is optional, and if the
            // event isn't bound the minimumDiagnosticLevel should be set to None.
            Client.DiagnosticGenerated += (e, args) =>
            {
                static LogEventLevel TranslateLogLevel(DiagnosticLevel diagnosticLevel) => diagnosticLevel switch
                {
                    DiagnosticLevel.Debug => LogEventLevel.Debug,
                    DiagnosticLevel.Info => LogEventLevel.Information,
                    DiagnosticLevel.Warning => LogEventLevel.Warning,
                    DiagnosticLevel.None => default,
                    _ => default
                };

                var logger = Loggers.GetOrAdd(e.GetType().FullName, Log.ForContext("SourceContext", "Soulseek").ForContext("SoulseekContext", e.GetType().FullName));

                logger.Write(TranslateLogLevel(args.Level), "{@Message}", args.Message);
            };

            // bind transfer events. see TransferStateChangedEventArgs and TransferProgressEventArgs.
            Client.TransferStateChanged += (e, args) =>
            {
                var direction = args.Transfer.Direction.ToString().ToUpper();
                var user = args.Transfer.Username;
                var file = Path.GetFileName(args.Transfer.Filename);
                var oldState = args.PreviousState;
                var state = args.Transfer.State;

                var completed = args.Transfer.State.HasFlag(TransferStates.Completed);

                Console.WriteLine($"[{direction}] [{user}/{file}] {oldState} => {state}{(completed ? $" ({args.Transfer.BytesTransferred}/{args.Transfer.Size} = {args.Transfer.PercentComplete}%) @ {args.Transfer.AverageSpeed.SizeSuffix()}/s" : string.Empty)}");
            };

            Client.TransferProgressUpdated += (e, args) =>
            {
                // this is really verbose. Console.WriteLine($"[{args.Transfer.Direction.ToString().ToUpper()}]
                // [{args.Transfer.Username}/{Path.GetFileName(args.Transfer.Filename)}]
                // {args.Transfer.BytesTransferred}/{args.Transfer.Size} {args.Transfer.PercentComplete}% {args.Transfer.AverageSpeed}kb/s");
            };

            // bind BrowseProgressUpdated to track progress of browse response payload transfers. these can take a while depending
            // on number of files shared.
            Client.BrowseProgressUpdated += (e, args) =>
            {
                browseTracker.AddOrUpdate(args.Username, args);
            };

            // bind UserStatusChanged to monitor the status of users added via AddUserAsync().
            Client.UserStatusChanged += (e, args) =>
            {
                // Console.WriteLine($"[USER] {args.Username}: {args.Status}");
            };

            Client.PrivateMessageReceived += (e, args) =>
            {
                conversationTracker.AddOrUpdate(args.Username, PrivateMessage.FromEventArgs(args));
            };

            Client.PrivateRoomMembershipAdded += (e, room) => Console.WriteLine($"Added to private room {room}");
            Client.PrivateRoomMembershipRemoved += (e, room) => Console.WriteLine($"Removed from private room {room}");
            Client.PrivateRoomModerationAdded += (e, room) => Console.WriteLine($"Promoted to moderator in private room {room}");
            Client.PrivateRoomModerationRemoved += (e, room) => Console.WriteLine($"Demoted from moderator in private room {room}");

            Client.PublicChatMessageReceived += (e, args) =>
            {
                Console.WriteLine($"[PUBLIC CHAT] [{args.RoomName}] [{args.Username}]: {args.Message}");
            };

            Client.RoomMessageReceived += (e, args) =>
            {
                var message = RoomMessage.FromEventArgs(args, DateTime.UtcNow);
                roomTracker.AddOrUpdateMessage(args.RoomName, message);
            };

            Client.RoomJoined += (e, args) =>
            {
                if (args.Username != username) // this will fire when we join a room; track that through the join operation.
                {
                    roomTracker.TryAddUser(args.RoomName, args.UserData);
                }
            };

            Client.RoomLeft += (e, args) =>
            {
                roomTracker.TryRemoveUser(args.RoomName, args.Username);
            };

            Client.Disconnected += async (e, args) =>
            {
                Console.WriteLine($"Disconnected from Soulseek server: {args.Message}");

                // don't reconnect if the disconnecting Exception is either of these types. if KickedFromServerException, another
                // client was most likely signed in, and retrying will cause a connect loop. if ObjectDisposedException, the
                // client is shutting down.
                if (!(args.Exception is KickedFromServerException || args.Exception is ObjectDisposedException))
                {
                    Interlocked.Increment(ref currentReconnectAttempts);

                    if (currentReconnectAttempts <= MaxReconnectAttempts)
                    {
                        var wait = currentReconnectAttempts ^ 3;
                        Console.WriteLine($"Waiting {wait} second(s) before reconnect...");
                        await Task.Delay(wait);

                        Console.WriteLine($"Attepting to reconnect...");
                        await Client.ConnectAsync(Options.Soulseek.Username, Options.Soulseek.Password);
                    }
                    else
                    {
                        Console.WriteLine($"Unable to reconnect after {currentReconnectAttempts} tries.");
                    }
                }
            };

            Task.Run(async () =>
            {
                //await Client.ConnectAsync(Options.Soulseek.Username, Options.Soulseek.Password);
            }).GetAwaiter().GetResult();

            logger.Information("Connected and logged in as {Username}", username);
        }

        /// <summary>
        ///     Creates and returns an <see cref="IEnumerable{T}"/> of <see cref="Soulseek.Directory"/> in response to a remote request.
        /// </summary>
        /// <param name="username">The username of the requesting user.</param>
        /// <param name="endpoint">The IP endpoint of the requesting user.</param>
        /// <returns>A Task resolving an IEnumerable of Soulseek.Directory.</returns>
        private Task<BrowseResponse> BrowseResponseResolver(string username, IPEndPoint endpoint)
        {
            var directories = System.IO.Directory
                .GetDirectories(Options.Directories.Shared, "*", SearchOption.AllDirectories)
                .Select(dir => new Soulseek.Directory(dir, System.IO.Directory.GetFiles(dir)
                    .Select(f => new Soulseek.File(1, Path.GetFileName(f), new FileInfo(f).Length, Path.GetExtension(f)))));

            return Task.FromResult(new BrowseResponse(directories));
        }

        /// <summary>
        ///     Creates and returns a <see cref="Soulseek.Directory"/> in response to a remote request.
        /// </summary>
        /// <param name="username">The username of the requesting user.</param>
        /// <param name="endpoint">The IP endpoint of the requesting user.</param>
        /// <param name="token">The unique token for the request, supplied by the requesting user.</param>
        /// <param name="directory">The requested directory.</param>
        /// <returns>A Task resolving an instance of Soulseek.Directory containing the contents of the requested directory.</returns>
        private Task<Soulseek.Directory> DirectoryContentsResponseResolver(string username, IPEndPoint endpoint, int token, string directory)
        {
            var result = new Soulseek.Directory(directory, System.IO.Directory.GetFiles(directory)
                    .Select(f => new Soulseek.File(1, Path.GetFileName(f), new FileInfo(f).Length, Path.GetExtension(f))));

            return Task.FromResult(result);
        }

        /// <summary>
        ///     Invoked upon a remote request to download a file.
        /// </summary>
        /// <param name="username">The username of the requesting user.</param>
        /// <param name="endpoint">The IP endpoint of the requesting user.</param>
        /// <param name="filename">The filename of the requested file.</param>
        /// <param name="tracker">(for example purposes) the ITransferTracker used to track progress.</param>
        /// <returns>A Task representing the asynchronous operation.</returns>
        /// <exception cref="DownloadEnqueueException">
        ///     Thrown when the download is rejected. The Exception message will be passed to the remote user.
        /// </exception>
        /// <exception cref="Exception">
        ///     Thrown on any other Exception other than a rejection. A generic message will be passed to the remote user for
        ///     security reasons.
        /// </exception>
        private Task EnqueueDownloadAction(string username, IPEndPoint endpoint, string filename, ITransferTracker tracker)
        {
            _ = endpoint;
            filename = filename.ToLocalOSPath();
            var fileInfo = new FileInfo(filename);

            if (!fileInfo.Exists)
            {
                Console.WriteLine($"[UPLOAD REJECTED] File {filename} not found.");
                throw new DownloadEnqueueException($"File not found.");
            }

            if (tracker.TryGet(TransferDirection.Upload, username, filename, out _))
            {
                // in this case, a re-requested file is a no-op. normally we'd want to respond with a PlaceInQueueResponse
                Console.WriteLine($"[UPLOAD RE-REQUESTED] [{username}/{filename}]");
                return Task.CompletedTask;
            }

            // create a new cancellation token source so that we can cancel the upload from the UI.
            var cts = new CancellationTokenSource();
            var topts = new TransferOptions(stateChanged: (e) => tracker.AddOrUpdate(e, cts), progressUpdated: (e) => tracker.AddOrUpdate(e, cts), governor: (t, c) => Task.Delay(1, c));

            // accept all download requests, and begin the upload immediately. normally there would be an internal queue, and
            // uploads would be handled separately.
            Task.Run(async () =>
            {
                using var stream = new FileStream(fileInfo.FullName, FileMode.Open, FileAccess.Read);
                await Client.UploadAsync(username, fileInfo.FullName, fileInfo.Length, stream, options: topts, cancellationToken: cts.Token);
            }).ContinueWith(t =>
            {
                Console.WriteLine($"[UPLOAD FAILED] {t.Exception}");
            }, TaskContinuationOptions.NotOnRanToCompletion); // fire and forget

            // return a completed task so that the invoking code can respond to the remote client.
            return Task.CompletedTask;
        }

        /// <summary>
        ///     Creates and returns a <see cref="SearchResponseRecord"/> in response to the given <paramref name="query"/>.
        /// </summary>
        /// <param name="username">The username of the requesting user.</param>
        /// <param name="token">The search token.</param>
        /// <param name="query">The search query.</param>
        /// <returns>A Task resolving a SearchResponse, or null.</returns>
        private Task<Soulseek.SearchResponse> SearchResponseResolver(string username, int token, SearchQuery query)
        {
            var defaultResponse = Task.FromResult<Soulseek.SearchResponse>(null);

            // some bots continually query for very common strings. blacklist known names here.
            var blacklist = new[] { "Lola45", "Lolo51", "rajah" };
            if (blacklist.Contains(username))
            {
                return defaultResponse;
            }

            // some bots and perhaps users search for very short terms. only respond to queries >= 3 characters. sorry, U2 fans.
            if (query.Query.Length < 3)
            {
                return defaultResponse;
            }

            var results = SharedFileCache.Search(query);

            if (results.Any())
            {
                Console.WriteLine($"[SENDING SEARCH RESULTS]: {results.Count()} records to {username} for query {query.SearchText}");

                return Task.FromResult(new Soulseek.SearchResponse(
                    username,
                    token,
                    freeUploadSlots: 1,
                    uploadSpeed: 0,
                    queueLength: 0,
                    fileList: results));
            }

            // if no results, either return null or an instance of SearchResponse with a fileList of length 0 in either case, no
            // response will be sent to the requestor.
            return Task.FromResult<Soulseek.SearchResponse>(null);
        }

        /// <summary>
        ///     Creates and returns a <see cref="UserInfo"/> object in response to a remote request.
        /// </summary>
        /// <param name="username">The username of the requesting user.</param>
        /// <param name="endpoint">The IP endpoint of the requesting user.</param>
        /// <returns>A Task resolving the UserInfo instance.</returns>
        private Task<UserInfo> UserInfoResponseResolver(string username, IPEndPoint endpoint)
        {
            var info = new UserInfo(
                description: $"Soulseek.NET Web Example! also, your username is {username}, and IP endpoint is {endpoint}",
                picture: System.IO.File.ReadAllBytes(@"slsk_bird.jpg"),
                uploadSlots: 1,
                queueLength: 0,
                hasFreeUploadSlot: false);

            return Task.FromResult(info);
        }

        private class IPAddressConverter : JsonConverter<IPAddress>
        {
            public override bool CanConvert(Type objectType) => objectType == typeof(IPAddress);

            public override IPAddress Read(ref Utf8JsonReader reader, Type typeToConvert, JsonSerializerOptions options) => IPAddress.Parse(reader.GetString());

            public override void Write(Utf8JsonWriter writer, IPAddress value, JsonSerializerOptions options) => writer.WriteStringValue(value.ToString());
        }

        private class UserEndPointCache : IUserEndPointCache
        {
            public UserEndPointCache()
            {
                Cache = new MemoryCache(new MemoryCacheOptions());
            }

            private IMemoryCache Cache { get; }

            public void AddOrUpdate(string username, IPEndPoint endPoint)
            {
                Cache.Set(username, endPoint, TimeSpan.FromSeconds(60));
            }

            public bool TryGet(string username, out IPEndPoint endPoint)
            {
                return Cache.TryGetValue(username, out endPoint);
            }
        }
    }
}<|MERGE_RESOLUTION|>--- conflicted
+++ resolved
@@ -57,12 +57,6 @@
     /// </summary>
     public class Startup
     {
-<<<<<<< HEAD
-        private static readonly string XmlDocFile = Path.Combine(AppContext.BaseDirectory, "etc", Program.AppName + ".xml");
-        private static readonly string DatabaseFile = Path.Combine(AppContext.BaseDirectory, "data", Program.AppName + ".db");
-
-=======
->>>>>>> af1bdbcd
         private static readonly int MaxReconnectAttempts = 3;
         private static int currentReconnectAttempts = 0;
 
