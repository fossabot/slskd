--- conflicted
+++ resolved
@@ -24,11 +24,7 @@
     using Microsoft.AspNetCore.Authentication.JwtBearer;
     using Microsoft.AspNetCore.Builder;
     using Microsoft.AspNetCore.Mvc.ApiExplorer;
-<<<<<<< HEAD
     using Microsoft.EntityFrameworkCore;
-    using Microsoft.Extensions.Caching.Memory;
-=======
->>>>>>> 87c9fdfe
     using Microsoft.Extensions.Configuration;
     using Microsoft.Extensions.DependencyInjection;
     using Microsoft.Extensions.FileProviders;
@@ -38,7 +34,6 @@
     using Prometheus.SystemMetrics;
     using Serilog;
     using slskd.API.Authentication;
-<<<<<<< HEAD
     using slskd.Browsing;
     using slskd.Identity;
     using slskd.Messaging;
@@ -46,12 +41,6 @@
     using slskd.Searching;
     using slskd.Security;
     using slskd.Transfers;
-    using Soulseek;
-    using Soulseek.Diagnostics;
-=======
-    using slskd.Security;
-    using slskd.Trackers;
->>>>>>> 87c9fdfe
 
     /// <summary>
     ///     ASP.NET Startup.
@@ -178,18 +167,14 @@
                 services.AddSystemMetrics();
             }
 
-<<<<<<< HEAD
             services.AddDbContextFactory<AppDbContext>(options =>
             {
-                System.IO.Directory.CreateDirectory(Path.GetDirectoryName(DatabaseFile));
-                options.UseSqlite($"Data Source={DatabaseFile}");
+                System.IO.Directory.CreateDirectory(Path.GetDirectoryName(Program.DefaultDatabaseFile));
+                options.UseSqlite($"Data Source={Program.DefaultDatabaseFile}");
             });
 
             services.AddTransient(p => p.GetRequiredService<IDbContextFactory<AppDbContext>>().CreateDbContext());
 
-            services.AddSingleton<ISoulseekClient, SoulseekClient>(serviceProvider => Client);
-=======
->>>>>>> 87c9fdfe
             services.AddSingleton<ITransferTracker, TransferTracker>();
             services.AddSingleton<ISearchTracker, SearchTracker>();
             services.AddSingleton<IBrowseTracker, BrowseTracker>();
@@ -209,16 +194,7 @@
         /// <param name="apiVersionDescriptionProvider">The api version description provider.</param>
         public void Configure(
             IApplicationBuilder app,
-<<<<<<< HEAD
-            IApiVersionDescriptionProvider provider,
-            ITransferTracker tracker,
-            IBrowseTracker browseTracker,
-            IConversationTracker conversationTracker,
-            IRoomTracker roomTracker,
-            AppDbContext context)
-=======
             IApiVersionDescriptionProvider apiVersionDescriptionProvider)
->>>>>>> 87c9fdfe
         {
             var logger = Log.ForContext<Startup>();
 
@@ -320,347 +296,6 @@
             {
                 app.UseFileServer(fileServerOptions);
             }
-<<<<<<< HEAD
-
-            context.Database.EnsureCreated();
-
-            // ---------------------------------------------------------------------------------------------------------------------------------------------
-            // begin SoulseekClient implementation
-            // ---------------------------------------------------------------------------------------------------------------------------------------------
-            var connectionOptions = new ConnectionOptions(
-                readBufferSize: Options.Soulseek.Connection.Buffer.Read,
-                writeBufferSize: Options.Soulseek.Connection.Buffer.Write,
-                connectTimeout: Options.Soulseek.Connection.Timeout.Connect,
-                inactivityTimeout: Options.Soulseek.Connection.Timeout.Inactivity);
-
-            var defaults = new SoulseekClientOptions();
-
-            // create options for the client. see the implementation of Func<> and Action<> options for detailed info.
-            var clientOptions = new SoulseekClientOptions(
-                listenPort: Options.Soulseek.ListenPort,
-                enableListener: true,
-                userEndPointCache: new UserEndPointCache(),
-                distributedChildLimit: Options.Soulseek.DistributedNetwork.ChildLimit,
-                enableDistributedNetwork: !Options.Soulseek.DistributedNetwork.Disabled,
-                minimumDiagnosticLevel: Options.Soulseek.DiagnosticLevel,
-                autoAcknowledgePrivateMessages: false,
-                acceptPrivateRoomInvitations: true,
-                serverConnectionOptions: connectionOptions,
-                peerConnectionOptions: connectionOptions,
-                transferConnectionOptions: connectionOptions,
-                userInfoResponseResolver: UserInfoResponseResolver,
-                browseResponseResolver: BrowseResponseResolver,
-                directoryContentsResponseResolver: DirectoryContentsResponseResolver,
-                enqueueDownloadAction: (username, endpoint, filename) => EnqueueDownloadAction(username, endpoint, filename, tracker),
-                searchResponseResolver: SearchResponseResolver);
-
-            var username = Options.Soulseek.Username;
-            var password = Options.Soulseek.Password;
-
-            if (string.IsNullOrEmpty(username) || string.IsNullOrEmpty(password))
-            {
-                throw new ArgumentException("Soulseek credentials are not configured");
-            }
-
-            Client = new SoulseekClient(options: clientOptions);
-
-            // bind the DiagnosticGenerated event so we can trap and display diagnostic messages. this is optional, and if the
-            // event isn't bound the minimumDiagnosticLevel should be set to None.
-            Client.DiagnosticGenerated += (e, args) =>
-            {
-                static LogEventLevel TranslateLogLevel(DiagnosticLevel diagnosticLevel) => diagnosticLevel switch
-                {
-                    DiagnosticLevel.Debug => LogEventLevel.Debug,
-                    DiagnosticLevel.Info => LogEventLevel.Information,
-                    DiagnosticLevel.Warning => LogEventLevel.Warning,
-                    DiagnosticLevel.None => default,
-                    _ => default
-                };
-
-                var logger = Loggers.GetOrAdd(e.GetType().FullName, Log.ForContext("SourceContext", "Soulseek").ForContext("SoulseekContext", e.GetType().FullName));
-
-                logger.Write(TranslateLogLevel(args.Level), "{@Message}", args.Message);
-            };
-
-            // bind transfer events. see TransferStateChangedEventArgs and TransferProgressEventArgs.
-            Client.TransferStateChanged += (e, args) =>
-            {
-                var direction = args.Transfer.Direction.ToString().ToUpper();
-                var user = args.Transfer.Username;
-                var file = Path.GetFileName(args.Transfer.Filename);
-                var oldState = args.PreviousState;
-                var state = args.Transfer.State;
-
-                var completed = args.Transfer.State.HasFlag(TransferStates.Completed);
-
-                Console.WriteLine($"[{direction}] [{user}/{file}] {oldState} => {state}{(completed ? $" ({args.Transfer.BytesTransferred}/{args.Transfer.Size} = {args.Transfer.PercentComplete}%) @ {args.Transfer.AverageSpeed.SizeSuffix()}/s" : string.Empty)}");
-            };
-
-            Client.TransferProgressUpdated += (e, args) =>
-            {
-                // this is really verbose. Console.WriteLine($"[{args.Transfer.Direction.ToString().ToUpper()}]
-                // [{args.Transfer.Username}/{Path.GetFileName(args.Transfer.Filename)}]
-                // {args.Transfer.BytesTransferred}/{args.Transfer.Size} {args.Transfer.PercentComplete}% {args.Transfer.AverageSpeed}kb/s");
-            };
-
-            // bind BrowseProgressUpdated to track progress of browse response payload transfers. these can take a while depending
-            // on number of files shared.
-            Client.BrowseProgressUpdated += (e, args) =>
-            {
-                browseTracker.AddOrUpdate(args.Username, args);
-            };
-
-            // bind UserStatusChanged to monitor the status of users added via AddUserAsync().
-            Client.UserStatusChanged += (e, args) =>
-            {
-                // Console.WriteLine($"[USER] {args.Username}: {args.Status}");
-            };
-
-            Client.PrivateMessageReceived += (e, args) =>
-            {
-                conversationTracker.AddOrUpdate(args.Username, PrivateMessage.FromEventArgs(args));
-            };
-
-            Client.PrivateRoomMembershipAdded += (e, room) => Console.WriteLine($"Added to private room {room}");
-            Client.PrivateRoomMembershipRemoved += (e, room) => Console.WriteLine($"Removed from private room {room}");
-            Client.PrivateRoomModerationAdded += (e, room) => Console.WriteLine($"Promoted to moderator in private room {room}");
-            Client.PrivateRoomModerationRemoved += (e, room) => Console.WriteLine($"Demoted from moderator in private room {room}");
-
-            Client.PublicChatMessageReceived += (e, args) =>
-            {
-                Console.WriteLine($"[PUBLIC CHAT] [{args.RoomName}] [{args.Username}]: {args.Message}");
-            };
-
-            Client.RoomMessageReceived += (e, args) =>
-            {
-                var message = RoomMessage.FromEventArgs(args, DateTime.UtcNow);
-                roomTracker.AddOrUpdateMessage(args.RoomName, message);
-            };
-
-            Client.RoomJoined += (e, args) =>
-            {
-                if (args.Username != username) // this will fire when we join a room; track that through the join operation.
-                {
-                    roomTracker.TryAddUser(args.RoomName, args.UserData);
-                }
-            };
-
-            Client.RoomLeft += (e, args) =>
-            {
-                roomTracker.TryRemoveUser(args.RoomName, args.Username);
-            };
-
-            Client.Disconnected += async (e, args) =>
-            {
-                Console.WriteLine($"Disconnected from Soulseek server: {args.Message}");
-
-                // don't reconnect if the disconnecting Exception is either of these types. if KickedFromServerException, another
-                // client was most likely signed in, and retrying will cause a connect loop. if ObjectDisposedException, the
-                // client is shutting down.
-                if (!(args.Exception is KickedFromServerException || args.Exception is ObjectDisposedException))
-                {
-                    Interlocked.Increment(ref currentReconnectAttempts);
-
-                    if (currentReconnectAttempts <= MaxReconnectAttempts)
-                    {
-                        var wait = currentReconnectAttempts ^ 3;
-                        Console.WriteLine($"Waiting {wait} second(s) before reconnect...");
-                        await Task.Delay(wait);
-
-                        Console.WriteLine($"Attepting to reconnect...");
-                        await Client.ConnectAsync(Options.Soulseek.Username, Options.Soulseek.Password);
-                    }
-                    else
-                    {
-                        Console.WriteLine($"Unable to reconnect after {currentReconnectAttempts} tries.");
-                    }
-                }
-            };
-
-            Task.Run(async () =>
-            {
-                //await Client.ConnectAsync(Options.Soulseek.Username, Options.Soulseek.Password);
-            }).GetAwaiter().GetResult();
-
-            logger.Information("Connected and logged in as {Username}", username);
-        }
-
-        /// <summary>
-        ///     Creates and returns an <see cref="IEnumerable{T}"/> of <see cref="Soulseek.Directory"/> in response to a remote request.
-        /// </summary>
-        /// <param name="username">The username of the requesting user.</param>
-        /// <param name="endpoint">The IP endpoint of the requesting user.</param>
-        /// <returns>A Task resolving an IEnumerable of Soulseek.Directory.</returns>
-        private Task<BrowseResponse> BrowseResponseResolver(string username, IPEndPoint endpoint)
-        {
-            var directories = System.IO.Directory
-                .GetDirectories(Options.Directories.Shared, "*", SearchOption.AllDirectories)
-                .Select(dir => new Soulseek.Directory(dir, System.IO.Directory.GetFiles(dir)
-                    .Select(f => new Soulseek.File(1, Path.GetFileName(f), new FileInfo(f).Length, Path.GetExtension(f)))));
-
-            return Task.FromResult(new BrowseResponse(directories));
-        }
-
-        /// <summary>
-        ///     Creates and returns a <see cref="Soulseek.Directory"/> in response to a remote request.
-        /// </summary>
-        /// <param name="username">The username of the requesting user.</param>
-        /// <param name="endpoint">The IP endpoint of the requesting user.</param>
-        /// <param name="token">The unique token for the request, supplied by the requesting user.</param>
-        /// <param name="directory">The requested directory.</param>
-        /// <returns>A Task resolving an instance of Soulseek.Directory containing the contents of the requested directory.</returns>
-        private Task<Soulseek.Directory> DirectoryContentsResponseResolver(string username, IPEndPoint endpoint, int token, string directory)
-        {
-            var result = new Soulseek.Directory(directory, System.IO.Directory.GetFiles(directory)
-                    .Select(f => new Soulseek.File(1, Path.GetFileName(f), new FileInfo(f).Length, Path.GetExtension(f))));
-
-            return Task.FromResult(result);
-        }
-
-        /// <summary>
-        ///     Invoked upon a remote request to download a file.
-        /// </summary>
-        /// <param name="username">The username of the requesting user.</param>
-        /// <param name="endpoint">The IP endpoint of the requesting user.</param>
-        /// <param name="filename">The filename of the requested file.</param>
-        /// <param name="tracker">(for example purposes) the ITransferTracker used to track progress.</param>
-        /// <returns>A Task representing the asynchronous operation.</returns>
-        /// <exception cref="DownloadEnqueueException">
-        ///     Thrown when the download is rejected. The Exception message will be passed to the remote user.
-        /// </exception>
-        /// <exception cref="Exception">
-        ///     Thrown on any other Exception other than a rejection. A generic message will be passed to the remote user for
-        ///     security reasons.
-        /// </exception>
-        private Task EnqueueDownloadAction(string username, IPEndPoint endpoint, string filename, ITransferTracker tracker)
-        {
-            _ = endpoint;
-            filename = filename.ToLocalOSPath();
-            var fileInfo = new FileInfo(filename);
-
-            if (!fileInfo.Exists)
-            {
-                Console.WriteLine($"[UPLOAD REJECTED] File {filename} not found.");
-                throw new DownloadEnqueueException($"File not found.");
-            }
-
-            if (tracker.TryGet(TransferDirection.Upload, username, filename, out _))
-            {
-                // in this case, a re-requested file is a no-op. normally we'd want to respond with a PlaceInQueueResponse
-                Console.WriteLine($"[UPLOAD RE-REQUESTED] [{username}/{filename}]");
-                return Task.CompletedTask;
-            }
-
-            // create a new cancellation token source so that we can cancel the upload from the UI.
-            var cts = new CancellationTokenSource();
-            var topts = new TransferOptions(stateChanged: (e) => tracker.AddOrUpdate(e, cts), progressUpdated: (e) => tracker.AddOrUpdate(e, cts), governor: (t, c) => Task.Delay(1, c));
-
-            // accept all download requests, and begin the upload immediately. normally there would be an internal queue, and
-            // uploads would be handled separately.
-            Task.Run(async () =>
-            {
-                using var stream = new FileStream(fileInfo.FullName, FileMode.Open, FileAccess.Read);
-                await Client.UploadAsync(username, fileInfo.FullName, fileInfo.Length, stream, options: topts, cancellationToken: cts.Token);
-            }).ContinueWith(t =>
-            {
-                Console.WriteLine($"[UPLOAD FAILED] {t.Exception}");
-            }, TaskContinuationOptions.NotOnRanToCompletion); // fire and forget
-
-            // return a completed task so that the invoking code can respond to the remote client.
-            return Task.CompletedTask;
-        }
-
-        /// <summary>
-        ///     Creates and returns a <see cref="SearchResponseRecord"/> in response to the given <paramref name="query"/>.
-        /// </summary>
-        /// <param name="username">The username of the requesting user.</param>
-        /// <param name="token">The search token.</param>
-        /// <param name="query">The search query.</param>
-        /// <returns>A Task resolving a SearchResponse, or null.</returns>
-        private Task<Soulseek.SearchResponse> SearchResponseResolver(string username, int token, SearchQuery query)
-        {
-            var defaultResponse = Task.FromResult<Soulseek.SearchResponse>(null);
-
-            // some bots continually query for very common strings. blacklist known names here.
-            var blacklist = new[] { "Lola45", "Lolo51", "rajah" };
-            if (blacklist.Contains(username))
-            {
-                return defaultResponse;
-            }
-
-            // some bots and perhaps users search for very short terms. only respond to queries >= 3 characters. sorry, U2 fans.
-            if (query.Query.Length < 3)
-            {
-                return defaultResponse;
-            }
-
-            var results = SharedFileCache.Search(query);
-
-            if (results.Any())
-            {
-                Console.WriteLine($"[SENDING SEARCH RESULTS]: {results.Count()} records to {username} for query {query.SearchText}");
-
-                return Task.FromResult(new Soulseek.SearchResponse(
-                    username,
-                    token,
-                    freeUploadSlots: 1,
-                    uploadSpeed: 0,
-                    queueLength: 0,
-                    fileList: results));
-            }
-
-            // if no results, either return null or an instance of SearchResponse with a fileList of length 0 in either case, no
-            // response will be sent to the requestor.
-            return Task.FromResult<Soulseek.SearchResponse>(null);
-        }
-
-        /// <summary>
-        ///     Creates and returns a <see cref="UserInfo"/> object in response to a remote request.
-        /// </summary>
-        /// <param name="username">The username of the requesting user.</param>
-        /// <param name="endpoint">The IP endpoint of the requesting user.</param>
-        /// <returns>A Task resolving the UserInfo instance.</returns>
-        private Task<UserInfo> UserInfoResponseResolver(string username, IPEndPoint endpoint)
-        {
-            var info = new UserInfo(
-                description: $"Soulseek.NET Web Example! also, your username is {username}, and IP endpoint is {endpoint}",
-                picture: System.IO.File.ReadAllBytes(@"slsk_bird.jpg"),
-                uploadSlots: 1,
-                queueLength: 0,
-                hasFreeUploadSlot: false);
-
-            return Task.FromResult(info);
-        }
-
-        private class IPAddressConverter : JsonConverter<IPAddress>
-        {
-            public override bool CanConvert(Type objectType) => objectType == typeof(IPAddress);
-
-            public override IPAddress Read(ref Utf8JsonReader reader, Type typeToConvert, JsonSerializerOptions options) => IPAddress.Parse(reader.GetString());
-
-            public override void Write(Utf8JsonWriter writer, IPAddress value, JsonSerializerOptions options) => writer.WriteStringValue(value.ToString());
-        }
-
-        private class UserEndPointCache : IUserEndPointCache
-        {
-            public UserEndPointCache()
-            {
-                Cache = new MemoryCache(new MemoryCacheOptions());
-            }
-
-            private IMemoryCache Cache { get; }
-
-            public void AddOrUpdate(string username, IPEndPoint endPoint)
-            {
-                Cache.Set(username, endPoint, TimeSpan.FromSeconds(60));
-            }
-
-            public bool TryGet(string username, out IPEndPoint endPoint)
-            {
-                return Cache.TryGetValue(username, out endPoint);
-            }
-=======
->>>>>>> 87c9fdfe
         }
     }
 }